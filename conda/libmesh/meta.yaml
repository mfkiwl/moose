# Making a Change to this package?
# REMEMBER TO UPDATE the .yaml files for the following packages:
#   template/
#   moose/
{% set build = 1 %}
{% set strbuild = "build_" + build|string %}
<<<<<<< HEAD
{% set version = "2023.03.29" %}
{% set vtk_friendly_version = "9.1" %}
=======
{% set version = "2023.03.02" %}
{% set vtk_friendly_version = "9.2" %}
>>>>>>> 6b8d304a

package:
  name: moose-libmesh
  version: {{ version }}

source:
  - path: ../../libmesh
  - path: ../../scripts/configure_libmesh.sh

build:
  number: {{ build }}
  string: {{ strbuild }}
  skip: true                                            # [win]
  script_env:
    - MOOSE_JOBS
    - vtk_friendly_version={{ vtk_friendly_version }}

requirements:
  build:
    - {{ moose_mpich }}
    - {{ moose_petsc }}
    - {{ moose_libmesh_vtk }}
    - pkg-config
    - libpng
  run:
    - {{ moose_mpich }}
    - {{ moose_petsc }}
    - {{ moose_libmesh_vtk }}
    - pkg-config
    - packaging
    - setuptools <60

test:
  commands:
    - test -f $PREFIX/libmesh/lib/libmesh_opt.dylib     # [osx]
    - test -f $PREFIX/libmesh/lib/libmesh_opt.so        # [linux]
    - test -f $PREFIX/libmesh/lib/libmetaphysicl.dylib  # [osx]
    - test -f $PREFIX/libmesh/lib/libmetaphysicl.so     # [linux]
    - test -f $PREFIX/libmesh/lib/libtimpi_opt.dylib    # [osx]
    - test -f $PREFIX/libmesh/lib/libtimpi_opt.so       # [linux]

about:
  home: http://libmesh.github.io/
  license: LGPL
  summary: >
    The libMesh library provides a framework for the numerical simulation of partial differential
    equations using arbitrary unstructured discretizations on serial and parallel platforms

extra:
  recipe-maintainers:
    - milljm<|MERGE_RESOLUTION|>--- conflicted
+++ resolved
@@ -4,13 +4,8 @@
 #   moose/
 {% set build = 1 %}
 {% set strbuild = "build_" + build|string %}
-<<<<<<< HEAD
 {% set version = "2023.03.29" %}
-{% set vtk_friendly_version = "9.1" %}
-=======
-{% set version = "2023.03.02" %}
 {% set vtk_friendly_version = "9.2" %}
->>>>>>> 6b8d304a
 
 package:
   name: moose-libmesh

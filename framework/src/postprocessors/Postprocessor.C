--- conflicted
+++ resolved
@@ -71,8 +71,10 @@
 PostprocessorValue
 Postprocessor::getValue() const
 {
-<<<<<<< HEAD
-  mooseError("getValue() (const or non-const) must be implemented.");
+  mooseDeprecated("The non-const 'Postprocessor::getValue()' method is deprecated. Please override "
+                  "the 'Postprocessor::getValue() const' method instead.");
+
+  return const_cast<Postprocessor *>(this)->getValue();
 }
 
 typename Postprocessor::ValueType
@@ -184,10 +186,4 @@
   mooseDoOnce(_pp_moose_object.mooseWarning(
       "The time derivative functor operator was called on this post-processor.\n\nA zero value "
       "will always be returned, even if the post-processor value changes with time."));
-=======
-  mooseDeprecated("The non-const 'Postprocessor::getValue()' method is deprecated. Please override "
-                  "the 'Postprocessor::getValue() const' method instead.");
-
-  return const_cast<Postprocessor *>(this)->getValue();
->>>>>>> aeb7efab
 }
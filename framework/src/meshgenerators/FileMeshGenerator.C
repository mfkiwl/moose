--- conflicted
+++ resolved
@@ -36,19 +36,16 @@
                         false,
                         "True to skip partitioning, only after this mesh generator, "
                         "because the mesh was pre-split for example.");
-<<<<<<< HEAD
   params.addParam<bool>("allow_renumbering",
                         true,
                         "Whether to allow the mesh to renumber nodes and elements. Note that this "
                         "parameter is only relevant for non-exodus files, e.g. if reading from "
                         "checkpoint for example. For exodus we always disallow renumbering.");
-=======
   params.addParam<bool>("clear_spline_nodes",
                         false,
                         "If clear_spline_nodes=true, IsoGeometric Analyis spline nodes "
                         "and constraints are removed from an IGA mesh, after which only "
                         "C^0 Rational-Bernstein-Bezier elements will remain.");
->>>>>>> 2270e321
   params.addClassDescription("Read a mesh from a file.");
   return params;
 }
